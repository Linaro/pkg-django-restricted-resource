# Copyright (C) 2010 Linaro Limited
#
# Author: Zygmunt Krynicki <zygmunt.krynicki@linaro.org>
#
# This file is part of django-restricted-resource.
#
# django-restricted-resource is free software: you can redistribute it and/or modify
# it under the terms of the GNU Lesser General Public License version 3
# as published by the Free Software Foundation
#
# django-restricted-resource is distributed in the hope that it will be useful,
# but WITHOUT ANY WARRANTY; without even the implied warranty of
# MERCHANTABILITY or FITNESS FOR A PARTICULAR PURPOSE.  See the
# GNU General Public License for more details.
#
# You should have received a copy of the GNU Lesser General Public License
# along with django-restricted-resource.  If not, see <http://www.gnu.org/licenses/>.

"""
Unit tests for django_restricted_resource application
"""

from django.contrib.auth.models import (AnonymousUser, User, Group)
from django.core.exceptions import ValidationError
<<<<<<< HEAD

=======
from django.db import models
>>>>>>> 7608acb7
from django_testscenarios import TestCaseWithScenarios
from django_restricted_resource.test_utils import (
    ExampleRestrictedResource,
    FixtureHelper,
    TestCase,
    TestCaseWithInvariants,
    TestCaseWithScenarios,
)

from django_restricted_resource.models import RestrictedResource



class ResourceCleanTests(TestCase, FixtureHelper):

    def test_clean_raises_exception_when_owner_is_not_set(self):
        resource = RestrictedResource()
        self.assertRaises(ValidationError, resource.clean)

    def test_clean_raises_exception_when_both_user_and_group_is_set(self):
        user = self.getUniqueUser()
        group = self.getUniqueGroup()
        resource = RestrictedResource(user=user, group=group)
        self.assertRaises(ValidationError, resource.clean)

    def test_clean_is_okay_when_just_user_set(self):
        user = self.getUniqueUser()
        resource = RestrictedResource(user=user)
        self.assertEqual(resource.clean(), None)

    def test_clean_is_okay_when_just_group_set(self):
        group = self.getUniqueGroup()
        resource = RestrictedResource(group=group)
        self.assertEqual(resource.clean(), None)


class ResourceOwnerTest(TestCase, FixtureHelper):
    """ Tests for the owner property """

    def test_user_is_owner(self):
        user = self.getUniqueUser()
        resource = ExampleRestrictedResource(user=user)
        self.assertEqual(resource.owner, user)

    def test_group_is_owner(self):
        group = self.getUniqueGroup()
        resource = ExampleRestrictedResource(group=group)
        self.assertEqual(resource.owner, group)

    def test_owner_can_be_changed_to_group(self):
        group = self.getUniqueGroup()
        resource = ExampleRestrictedResource()
        resource.owner = group
        resource.save()
        self.assertEqual(resource.group, group)
        self.assertEqual(resource.user, None)

    def test_owner_can_be_changed_to_user(self):
        user = self.getUniqueUser()
        resource = ExampleRestrictedResource()
        resource.owner = user
        resource.save()
        self.assertEqual(resource.group, None)
        self.assertEqual(resource.user, user)


class OthersDoNotOwnResource(
    TestCaseWithInvariants, FixtureHelper):
    """
    RestrictedResource.is_owned_by() returns False for everyone but the owner
    """
    invariants = dict(
        owner = dict(
            user = lambda self: self.getUniqueUser(),
            group = lambda self: self.getUniqueGroup(),
        ),
        accessing_principal = dict(
            nothing = None,
            anonymous_user = AnonymousUser(),
            inactive_user = lambda self: self.getUniqueUser(is_active=False),
            unrelated_user = lambda self: self.getUniqueUser(),
            unrelated_group = lambda self: self.getUniqueGroup(),
        ),
        is_public = [True, False],
    )

    def test(self):
        resource = self.getUniqueResource(
            owner=self.owner, is_public=self.is_public)
        self.assertFalse(
            resource.is_owned_by(self.accessing_principal))


class OwnerOwnsResource(
    TestCaseWithInvariants, FixtureHelper):
    """
    RestrictedResource.is_owned_by() returns True for the owner
    """

    invariants = dict(
        owner = dict(
            user = lambda self: self.getUniqueUser(),
            group = lambda self: self.getUniqueGroup(),
        ),
        is_public = [True, False],
    )

    def test(self):
        resource = self.getUniqueResource(
            owner=self.owner, is_public=self.is_public)
        self.assertTrue(resource.is_owned_by(self.owner))


class ResourceManagerOwnerSetFindsNoMatchesForOthers(
    TestCaseWithInvariants, FixtureHelper):
    """
    RestrictedResourceManager.owned_by_principal() does not return
    anything for non-owners
    """

    invariants = dict(
        owner = dict(
            user = lambda self: self.getUniqueUser(),
            group = lambda self: self.getUniqueGroup(),
        ),
        accessing_principal = dict(
            nothing = None,
            anonymous_user = AnonymousUser(),
            inactive_user = lambda self: self.getUniqueUser(is_active=False),
            unrelated_user = lambda self: self.getUniqueUser(),
            unrelated_group = lambda self: self.getUniqueGroup(),
        ),
        is_public = [True, False],
    )

    def test(self):
        manager = ExampleRestrictedResource.objects
        resource = self.getUniqueResource(
            owner=self.owner, is_public=self.is_public)
        result = manager.owned_by_principal(self.accessing_principal)
        self.assertEqual(result.count(), 0)


class ResourceManagerOwnerSetFindsMatchesForOwner(
    TestCaseWithInvariants, FixtureHelper):

    invariants = dict(
        num_objects = [0, 10, 500],
        owner = dict(
            user = lambda self: self.getUniqueUser(),
            group = lambda self: self.getUniqueGroup(),
        ),
        is_public = [True, False],
    )

    def test(self):
        for i in range(self.num_objects):
            self.getUniqueResource(
                owner=self.owner,
                name=str(i),
                is_public=self.is_public)
        manager = ExampleRestrictedResource.objects
        result = manager.owned_by_principal(self.owner)
        self.assertEqual(result.count(), self.num_objects)


class EveryoneHasPublicAccessToPublicResources(
    TestCaseWithInvariants, FixtureHelper):
    """ Tests for the get_access_type() method """

    invariants = dict(
        owner = dict(
            user = lambda self: self.getUniqueUser(),
            group = lambda self: self.getUniqueGroup(),
        ),
        accessing_principal = dict(
            nothing = None,
            anonymous_user = AnonymousUser(),
            inactive_user = lambda self: self.getUniqueUser(is_active=False),
            unrelated_user = lambda self: self.getUniqueUser(),
            unrelated_group = lambda self: self.getUniqueGroup(),
            owner = lambda self: self.owner,
        ),
        is_public = [True, False],
    )

    def test(self):
        resource = self.getUniqueResource(
            owner=self.owner, is_public=True)
        self.assertEqual(
            resource.get_access_type(self.accessing_principal),
            resource.PUBLIC_ACCESS)


class NobodyButTheOwnerHasAccessToNonPublicUserResources(
    TestCaseWithInvariants, FixtureHelper):
    """ Tests for the get_access_type() method """

    invariants = dict(
        accessing_principal = dict(
            nothing = None,
            anonymous_user = AnonymousUser(),
            inactive_user = lambda self: self.getUniqueUser(is_active=False),
            unrelated_user = lambda self: self.getUniqueUser(),
            unrelated_group = lambda self: self.getUniqueGroup(),
        )
    )

    def test_everyone_else(self):
        owner = self.getUniqueUser()
        resource = self.getUniqueResource(is_public=False, owner=owner)
        self.assertEqual(
            resource.get_access_type(self.accessing_principal),
            resource.NO_ACCESS)


class OwnerHasPrivateAccessToNonPublicUserResources(
    TestCase, FixtureHelper):
    """ Tests for the get_access_type() method """

    def test_owner(self):
        owner = self.getUniqueUser()
        resource = self.getUniqueResource(is_public=False, owner=owner)
        self.assertEqual(
            resource.get_access_type(owner),
            resource.PRIVATE_ACCESS)


class GroupMembersGetSharedAccessToNonPublicGroupResources(
    TestCase, FixtureHelper):

    def test_get_access_type_for_owning_group(self):
        owner = self.getUniqueGroup()
        resource = self.getUniqueResource(owner=owner, is_public=False)
        self.assertEqual(
            resource.get_access_type(owner),
            resource.SHARED_ACCESS)

    def test_get_access_type_for_related_user(self):
        owner = self.getUniqueGroup()
        resource = self.getUniqueResource(owner=owner, is_public=False)
        related_user = self.getUniqueUser()
        related_user.groups.add(owner)
        self.assertEqual(
            resource.get_access_type(related_user),
            resource.SHARED_ACCESS)


class ManagerAccessibilityTests(TestCaseWithScenarios, FixtureHelper):

    def setUp(self):
        super(ManagerAccessibilityTests, self).setUp()
        self.user = self.getUniqueUser()
        self.unrealted_group = self.getUniqueGroup()
        self.group = self.getUniqueGroup()
        self.unrelated_user = self.getUniqueUser()
        self.manager = ExampleRestrictedResource.objects

    def add_resources(self, resources, owner, is_public):
        for name in resources:
            self.getUniqueResource(
                name=name, owner=owner, is_public=is_public)

    def test_accessible_by_anyone_returns_only_public_objects(self):
        self.add_resources(["a", "b", "c"], owner=self.user, is_public=True)
        self.add_resources(["x", "y", "z"], owner=self.user, is_public=False)
        resources = self.manager.accessible_by_anyone()
        self.assertEqual(
            [res.name for res in resources],
            ["a", "b", "c"])

    def test_accessible_by_prinipal_for_owner(self):
        self.add_resources(["a", "b", "c"], owner=self.user, is_public=True)
        self.add_resources(["x", "y", "z"], owner=self.user, is_public=False)
        resources = self.manager.accessible_by_principal(self.user)
        self.assertEqual(
            [res.name for res in resources],
            ["a", "b", "c", "x", "y", "z"])

    def test_accessible_by_prinipal_for_owner(self):
        self.add_resources(["a", "b", "c"], owner=self.user, is_public=True)
        self.add_resources(["x", "y", "z"], owner=self.user, is_public=False)
        resources = self.manager.accessible_by_principal(self.user)
        self.assertEqual(
            [res.name for res in resources],
            ["a", "b", "c", "x", "y", "z"])

    def test_accessible_by_prinicpal_for_unrelated_user(self):
        self.add_resources(["a", "b", "c"], owner=self.user, is_public=True)
        self.add_resources(["x", "y", "z"], owner=self.user, is_public=False)
        resources = self.manager.accessible_by_principal(self.unrelated_user)
        self.assertEqual(
            [res.name for res in resources],
            ["a", "b", "c"])

    def test_accessible_by_prinicpal_for_unrelated_user_without_any_public_objects(self):
        self.add_resources(["x", "y", "z"], owner=self.user, is_public=False)
        resources = self.manager.accessible_by_principal(self.unrelated_user)
        self.assertEqual([res.name for res in resources], [])

    def test_accessible_by_principal_for_group(self):
        self.add_resources(["a", "b", "c"], owner=self.group, is_public=True)
        self.add_resources(["x", "y", "z"], owner=self.group, is_public=False)
        resources = self.manager.accessible_by_principal(self.unrelated_user)
        self.assertEqual([res.name for res in resources], ["a", "b", "c"])

    def test_accessible_by_principal_for_group_and_member(self):
        self.add_resources(["a", "b", "c"], owner=self.group, is_public=True)
        self.add_resources(["x", "y", "z"], owner=self.group, is_public=False)
        self.user.groups.add(self.group)
        resources = self.manager.accessible_by_principal(self.user)
        self.assertEqual(
            [res.name for res in resources],
            ["a", "b", "c", "x", "y", "z"])

<|MERGE_RESOLUTION|>--- conflicted
+++ resolved
@@ -22,11 +22,7 @@
 
 from django.contrib.auth.models import (AnonymousUser, User, Group)
 from django.core.exceptions import ValidationError
-<<<<<<< HEAD
-
-=======
-from django.db import models
->>>>>>> 7608acb7
+
 from django_testscenarios import TestCaseWithScenarios
 from django_restricted_resource.test_utils import (
     ExampleRestrictedResource,
